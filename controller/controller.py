# controller/controller.py

from config import *

import pandas as pd
import numpy as np
import calendar

from sklearn.preprocessing import StandardScaler


def merge_datasets():
    '''
    Reads the four datasets (deforestation, fires, precipitation, and pasture),
    merges them into a single daily DataFrame, and saves it with the 'date' column as the time index.
    '''
    # 1) Load each individual CSV
    df_defor = pd.read_csv(DF_DEFORESTATION)
    df_fires = pd.read_csv(DF_FIRES)
    df_prec  = pd.read_csv(DF_PRECIPITATION)
    df_farm  = pd.read_csv(DF_PASTURE)

    # 2) Extract year, month, day from precipitation (if needed)
    df_prec['date'] = pd.to_datetime(df_prec['date'])
    df_prec['year'] = df_prec['date'].dt.year
    df_prec['month'] = df_prec['date'].dt.month
    df_prec['day'] = df_prec['date'].dt.day
    df_prec = df_prec.rename(columns={'precipitation': 'precipitation_mm'})
    df_prec = df_prec[['year', 'month', 'day', 'precipitation_mm']]

    # 3) Rename other columns to avoid collisions and use English names
    df_defor = df_defor.rename(columns={'area_ha': 'deforestation_area_ha'})
    df_fires = df_fires.rename(columns={'focos': 'fires'})
    df_farm  = df_farm.rename(columns={'area_ha': 'pasture_area_ha'})

    # 4) Merge daily data: deforestation + fires + precipitation
    df = (
        df_defor
        .merge(df_fires, on=['year', 'month', 'day'], how='outer')
        .merge(df_prec,  on=['year', 'month', 'day'], how='outer')
    )

    # 5) pasture annual → daily average
    df_farm['days_in_year'] = df_farm['year'].apply(
        lambda y: 366 if calendar.isleap(y) else 365
    )
    df_farm['pasture_area_ha'] = (
        df_farm['pasture_area_ha'] / df_farm['days_in_year']
    )

    # Keep only what is needed (year + daily area) – remove days_in_year
    df_farm = df_farm[['year', 'pasture_area_ha']]

    # 6) Merge by 'year' – replicate daily
    df = df.merge(df_farm, on='year', how='left')

    # 7) Create 'date' column and remove year, month, day
<<<<<<< HEAD
    required_cols = {'year', 'month', 'day'}
    if required_cols.issubset(df.columns):
        df['date'] = pd.to_datetime(df[['year', 'month', 'day']])
        df.drop(columns=['year', 'month', 'day'], inplace=True)
    else:
        raise ValueError(f'❌ Columns {required_cols} are required to generate the date.')
=======
    df['date'] = pd.to_datetime(df[['year', 'month', 'day']])
    df.drop(columns=['year', 'month', 'day'], inplace=True)
>>>>>>> 37185e49

    # 8) Sort and save the final CSV
    df = df.sort_values('date').set_index('date')
    df.to_csv(DATASET_MERGED, index=True)
    print(f'✅ Complete dataset saved at: {DATASET_MERGED}')

    return df


def prepare_data_for_ml(dataset_path, test_fraction):
    '''
    Load the cleaned Amazonia dataset, create features & target,
    and split it into temporal train/test sets. Returns:
       x_train, x_test, y_train (Series), y_test, test_index (DatetimeIndex of x_test/y_test)
    '''

    # 1) Read the CSV file and set the 'date' column as a DatetimeIndex, which is crucial for temporal operations like lags and rolling windows
    df = pd.read_csv(dataset_path, parse_dates=['date'], index_col='date')

    # 2) Transform target using log1p to handle zero values, reduce skew from large deforestation spikes, 
    # and make the distribution more suitable for modeling; apply expm1() later to recover original scale
    df['y'] = np.log1p(df['deforestation_area_ha'])

    # 3) Create lag features (1, 7, 30 days) to give the model memory of recent deforestation patterns
    # helps capture short-term trends and temporal dependencies
    for lag in (1, 7, 30):
        df[f'lag_{lag}'] = df['y'].shift(lag)

    # 4) Add rolling mean features (7 and 30 days) to capture recent trends and smooth out daily fluctuations
    # helps the model understand short- and medium-term deforestation patterns
    for window in (7, 30):
        df[f'rolling_mean_{window}'] = df['y'].rolling(window).mean()

    # 5) Seasonal indicators
    df['month']       = df.index.month
    df['day_of_year'] = df.index.dayofyear
    df['year']        = df.index.year

    # 6) Transform fires and precipitation using log1p to handle zero values and reduce skew
    df['log_focos']        = np.log1p(df['fires'])
    df['log_precipitacao'] = np.log1p(df['precipitation_mm'])

    # 7) Drop missing values
    df = df.drop(columns=['deforestation_area_ha']).dropna()

    # 8) Select explanatory variables (features) for training and the target variable (y)
    # X will be used as input for the model, and y is the value to be predicted (log of deforestation)
    feature_cols = [
        'log_focos', 'log_precipitacao', 'pasture_area_ha',
        'lag_1', 'lag_7', 'lag_30',
        'rolling_mean_7', 'rolling_mean_30',
        'month', 'day_of_year'
    ]
    X = df[feature_cols]
    y = df['y']

    # 9) Temporal split (sequential split of rows) of the dataset into training and test sets
    split = int(len(df) * (1 - test_fraction))              # Position of the row number to split the dataset
    x_train = X.iloc[:split]                                # From the start to the split position
    x_test  = X.iloc[split:]                                # From the split position to the end    
    y_train = y.iloc[:split]                                # Corresponding target values for training  
    y_test  = y.iloc[split:]                                # Corresponding target values for testing

    # Capture the actual DatetimeIndex for the test split, which allows us to track the dates of the test set and plot results
    test_index = df.index[split:]

    print(f'✅ Data prepared: {len(x_train)} train / {len(x_test)} test\n')
    return x_train, x_test, y_train, y_test, test_index


def normalize_features(x_train, x_test):
    '''
    Fit a StandardScaler using x_train (to avoid data leakage), then transform both x_train and x_test 
    so that all features have mean 0 and std 1; returns normalized arrays for model training/testing
    '''
    scaler = StandardScaler()
    x_tr = scaler.fit_transform(x_train)
    x_te = scaler.transform(x_test)
    return x_tr, x_te


def aggregate_monthly_df(df):
    '''
    Given a DataFrame with a DatetimeIndex and numeric columns,
    group by calendar month (month-end) and sum all numeric values in each month.
    Returns a new DataFrame indexed at month-end dates.
    '''
    df = df.copy()                                                  # Avoids modifying the original DataFrame    
    df.index = pd.to_datetime(df.index)                             # Ensures the index is a DatetimeIndex  
    monthly = df.groupby(pd.Grouper(freq='ME')).sum()               # Group by month-end
    return monthly<|MERGE_RESOLUTION|>--- conflicted
+++ resolved
@@ -55,17 +55,8 @@
     df = df.merge(df_farm, on='year', how='left')
 
     # 7) Create 'date' column and remove year, month, day
-<<<<<<< HEAD
-    required_cols = {'year', 'month', 'day'}
-    if required_cols.issubset(df.columns):
-        df['date'] = pd.to_datetime(df[['year', 'month', 'day']])
-        df.drop(columns=['year', 'month', 'day'], inplace=True)
-    else:
-        raise ValueError(f'❌ Columns {required_cols} are required to generate the date.')
-=======
     df['date'] = pd.to_datetime(df[['year', 'month', 'day']])
     df.drop(columns=['year', 'month', 'day'], inplace=True)
->>>>>>> 37185e49
 
     # 8) Sort and save the final CSV
     df = df.sort_values('date').set_index('date')
