# view.py

import os
import pandas as pd

from model.Deforestation_amazonia import *
from model.Fires_Amazonia import *
from model.Precipitation_amazonia import *
from model.Pasture_amazonia import *
from controller.controller import *
from model.Data_cleaner import *
from model.Eda import *
from model.Forecast_amazonia import *
from config import *


def main():

    # 1) Final cleaned dataset
    if os.path.exists(DATASET_CLEAN):
        print(f'✅ Cleaned dataset already exists: {DATASET_CLEAN}')
        df_clean = pd.read_csv(DATASET_CLEAN, parse_dates=['date'], index_col='date')
        print(df_clean.head(10))
    else:
        # 2) Merged dataset
        if os.path.exists(DATASET_MERGED):
            print(f'✅ Complete dataset already exists: {DATASET_MERGED}')
            df_merged = pd.read_csv(DATASET_MERGED, parse_dates=['date'], index_col='date')
            print(df_merged.head(10))
        else:
            # 3) Individual datasets
            print('=== Creating/checking individual datasets ===')

            # Deforestation
            if os.path.exists(DF_DEFORESTATION):
                print(f'✅ Deforestation already exists: {DF_DEFORESTATION}')
                df_def = pd.read_csv(DF_DEFORESTATION)
            else:
                print('=== Processing deforestation ===')
                df_def = Deforestation_amazonia().process_shapefile()
            print(df_def.head())

            # Fires
            if os.path.exists(DF_FIRES):
                print(f'✅ Fires already exists: {DF_FIRES}')
                df_fires = pd.read_csv(DF_FIRES)
            else:
                print('=== Processing fires ===')
                df_fires = Fires_Amazonia().process_shapefile()
            print(df_fires.head())

            # Precipitation
            if os.path.exists(DF_PRECIPITATION):
                print(f'✅ Precipitation already exists: {DF_PRECIPITATION}')
                df_prec = pd.read_csv(DF_PRECIPITATION)
            else:
                print('=== Processing precipitation ===')
                df_prec = Precipitation_amazonia().prepare_dataset()
            print(df_prec.head())

            # Pasture
            if os.path.exists(DF_PASTURE):
                print(f'✅ pasture already exists: {DF_PASTURE}')
                df_farm = pd.read_csv(DF_PASTURE)
            else:
                print('=== Processing pasture ===')
                df_farm = Pasture_amazonia().process()
            print(df_farm.head())

            # Final merge
            df_merged = merge_datasets()
            print(f'✅ Complete dataset saved at: {DATASET_MERGED}')
            print(df_merged.head(10))

        # 4) Cleaning
        print('=== Cleaning the complete dataset ===')
        cleaner = Data_cleaner(df_merged)
        cleaner.remove_duplicates()

        # Extend pasture until Mar/2025
        cleaner.extend_pasture(2025, 3)

        # Filter by temporal interval with deforestation data
        cleaner.filter_by_time_interval(2016, 8, 2025, 3)

        # Now replace remaining nulls (in other columns) with zero
        cleaner.replace_nulls_with_zero()

        # Save the cleaned DataFrame and return the first 10 rows
        df_clean = cleaner.save_and_get_df()
        print(df_clean.head(10))


    # --- EDA - Exploratory Data Analysis ---
    eda = Eda()
    eda.run_analysis()


<<<<<<< HEAD
    # --- Machine Learning ---

    # Instantiate the predictor.
    # The dataset will be split by time into training and test sets with a 20% test size.
    predictor = Forecast_amazonia(test_size=0.2)

    # ────────────────────────────────────────────────────────────────────────────
    # Round 1: Baseline models on raw features
    #   • LightGBM with default settings
    #   • Lasso (α=0.01)
    #   • MLPRegressor (64-32 hidden layers)
    #   – No normalization, no hyperparameter tuning
    # ────────────────────────────────────────────────────────────────────────────
    predictor.train_test_round_one()

    # ────────────────────────────────────────────────────────────────────────────
    # Round 2: Tuned hyperparameters on normalized data
    #   • LightGBM (n_estimators=300, learning_rate=0.1, max_depth=12)
    #   • Lasso (α=0.1)
    #   • MLPRegressor (128-64-32 hidden layers, more iterations)
    #   – Features are scaled via StandardScaler before training
    # ────────────────────────────────────────────────────────────────────────────
    predictor.train_test_round_two()

    # ────────────────────────────────────────────────────────────────────────────
    # Round 3: Advanced workflows
    #   • LightGBM with early stopping (1,000 trees, rmse callback)
    #   • LassoCV with TimeSeriesSplit (automatically selects α)
    #   • MLP pipeline combining StandardScaler + MLPRegressor with early stopping
    #   – Combines best practices: callbacks, cross-validation, and pipelines
    # ────────────────────────────────────────────────────────────────────────────
    predictor.train_test_round_three()

    # now build & save the comparison table
    predictor.save_metrics_per_model()

    print()

    print("\n🏁 End of pipeline.\n")
=======
    print('\n🏁 End of pipeline.\n')
>>>>>>> 37185e49
<|MERGE_RESOLUTION|>--- conflicted
+++ resolved
@@ -96,7 +96,6 @@
     eda.run_analysis()
 
 
-<<<<<<< HEAD
     # --- Machine Learning ---
 
     # Instantiate the predictor.
@@ -135,7 +134,4 @@
 
     print()
 
-    print("\n🏁 End of pipeline.\n")
-=======
-    print('\n🏁 End of pipeline.\n')
->>>>>>> 37185e49
+    print("\n🏁 End of pipeline.\n")